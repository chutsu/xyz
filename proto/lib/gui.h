--- conflicted
+++ resolved
@@ -9,12 +9,9 @@
 #include <GL/gl.h>
 #include <GL/glu.h>
 /* #include <GLFW/glfw3.h> */
-<<<<<<< HEAD
 
 #define SDL_DISABLE_IMMINTRIN_H 1
 #include <SDL2/SDL.h>
-=======
->>>>>>> dd5c9ff5
 
 #include "proto.h"
 
@@ -177,11 +174,7 @@
   int screen_width;
   int screen_height;
 
-<<<<<<< HEAD
-	SDL_Window *window;
-=======
-  /* GLFWwindow *window; */
->>>>>>> dd5c9ff5
+  SDL_Window *window;
   char *window_title;
   int window_width;
   int window_height;
@@ -197,8 +190,8 @@
   float last_cursor_y;
 } gui_t;
 
-<<<<<<< HEAD
-/* void gui_framebuffer_size_callback(GLFWwindow* window, int width, int height); */
+/* void gui_framebuffer_size_callback(GLFWwindow* window, int width, int
+ * height); */
 /* void gui_event_handler(GLFWwindow *window); */
 /* void gui_error_callback(int error, const char *description); */
 /* void gui_mouse_cursor_callback(GLFWwindow *window, double x, double y); */
@@ -212,19 +205,6 @@
 /*                            int scancode, */
 /*                            int action, */
 /*                            int mods); */
-=======
-void gui_framebuffer_size_callback(GLFWwindow *window, int width, int height);
-void gui_event_handler(GLFWwindow *window);
-void gui_error_callback(int error, const char *description);
-void gui_mouse_cursor_callback(GLFWwindow *window, double x, double y);
-void gui_mouse_button_callback(GLFWwindow *window,
-                               int btn,
-                               int action,
-                               int mods);
-void gui_mouse_scroll_callback(GLFWwindow *window, double dx, double dy);
-void gui_keyboard_callback(
-    GLFWwindow *window, int key, int scancode, int action, int mods);
->>>>>>> dd5c9ff5
 
 void gui_setup(gui_t *gui);
 void gui_reset(gui_t *gui);
